--- conflicted
+++ resolved
@@ -334,7 +334,11 @@
         with mocked_relations(Car):
             self.assertEqual(1, Car.objects.count())
 
-<<<<<<< HEAD
+    @mocked_relations(Manufacturer)
+    def test_raises_specific_error(self):
+        with self.assertRaises(Manufacturer.DoesNotExist):
+            Manufacturer.objects.get(name='sam')
+
 
 class TestMockers(TestCase):
     class CarModelMocker(ModelMocker):
@@ -371,10 +375,4 @@
         obj = Car()
         obj.save()
 
-        mocker.method('validate_price').assert_called_with()
-=======
-    @mocked_relations(Manufacturer)
-    def test_raises_specific_error(self):
-        with self.assertRaises(Manufacturer.DoesNotExist):
-            Manufacturer.objects.get(name='sam')
->>>>>>> c1538022
+        mocker.method('validate_price').assert_called_with()